--- conflicted
+++ resolved
@@ -1,6 +1,4 @@
 import { jsonrepair } from "jsonrepair";
-<<<<<<< HEAD
-import z from "zod";
 import { OpenRouter } from "../src/providers/openRouter.js";
 import { createThread } from "../src/thread.js";
 
@@ -8,19 +6,11 @@
 if (!apiKey) {
 	throw new Error("OPENROUTER_API_KEY is not set in the environment");
 }
-=======
-import { OpenRouter } from "../src/providers/openRouter.js";
-import { createThread } from "../src/thread.js";
->>>>>>> f223da8b
 
 const thread = createThread({
 	provider: OpenRouter,
 	model: "google/gemini-2.0-flash-001",
-<<<<<<< HEAD
 	apiKey,
-=======
-	apiKey: process.env.OPENROUTER_API_KEY || "",
->>>>>>> f223da8b
 	messages: [
 		{
 			role: "system",
@@ -70,11 +60,7 @@
 
 const generation = thread.messages.generate();
 
-<<<<<<< HEAD
-generation.on("data", ([chunk, message]) => {
-=======
 generation.on("data", ([chunk, _message]) => {
->>>>>>> f223da8b
 	process.stdout.write(chunk);
 });
 
@@ -88,11 +74,7 @@
 		const parsed = JSON.parse(lastMessage.content);
 		console.log("Parsed JSON:", parsed);
 		console.log("✅ Valid JSON structure!");
-<<<<<<< HEAD
-	} catch (error) {
-=======
 	} catch (_error) {
->>>>>>> f223da8b
 		console.log("Response is not valid JSON, attempting repair...");
 		try {
 			const repaired = jsonrepair(lastMessage.content);
